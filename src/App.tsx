--- conflicted
+++ resolved
@@ -1,5 +1,3 @@
-<<<<<<< HEAD
-=======
 import { Canvas } from "@react-three/fiber";
 import { OrbitControls, Html } from "@react-three/drei";
 import Earth from "./components/Earth";
@@ -7,7 +5,6 @@
 import InstancedAsteroidOrbit from "./components/InstancedAstroidOrbit";
 import Stars from "./components/Starts";
 import { useAsteroidData } from "./hooks/useAsteroidData";
->>>>>>> 720d647a
 import { BrowserRouter as Router, Routes, Route } from "react-router-dom";
 import AsteroidImpactSimulation from "./components/views/AsteroidImpactSimulation";
 import Dashboard from "./components/views/Dashboard";
@@ -15,114 +12,6 @@
 import { Suspense } from "react";
 import ImpactSim from "./components/newsim/ImpactSim";
 
-<<<<<<< HEAD
-=======
-// Configure Leva for horizontal layout
-const levaConfig = {
-  collapsed: true, // Start collapsed to save space
-  hidden: false,
-  oneLineLabels: true,
-  flat: false,
-  titleBar: {
-    filter: false,
-  },
-  hideCopyButton: true, // Hide copy buttons to make it cleaner
-};
-
-function MainScene() {
-  const { asteroids, isLoading, isError, loadMore, isReachingEnd } =
-    useAsteroidData();
-
-  return (
-    <div className="relative w-full h-full bg-black">
-      <Leva {...levaConfig} />
-      {/* <LevaControls /> */}
-
-      {/* SpaceX-style Header */}
-      <div className="absolute top-6 left-6 z-10">
-        <div className="glass-panel p-4">
-          <h1 className="text-2xl font-bold text-white mb-2">
-            AURA MISSION CONTROL
-          </h1>
-          <div className="flex items-center gap-4">
-            <button
-              onClick={loadMore}
-              disabled={isReachingEnd || isLoading}
-              className="px-4 py-2 bg-black/60 border border-white/30 text-white text-sm hover:bg-white/10 disabled:opacity-50 disabled:cursor-not-allowed transition-all duration-200"
-            >
-              {isLoading
-                ? "Loading..."
-                : isReachingEnd
-                  ? "No More Asteroids"
-                  : "Load More Asteroids"}
-            </button>
-            {isError && (
-              <div className="status-indicator status-danger">
-                Failed to load asteroids
-              </div>
-            )}
-          </div>
-        </div>
-      </div>
-
-      {/* Status Panel */}
-      <div className="absolute top-6 right-6 z-10">
-        <div className="glass-panel p-4">
-          <div className="text-xs text-white/60 uppercase tracking-wider mb-2">
-            System Status
-          </div>
-          <div className="space-y-2">
-            <div className="flex items-center gap-2">
-              <div className="w-2 h-2 bg-green-400 rounded-full"></div>
-              <span className="text-sm text-white">
-                Orbital Tracking Active
-              </span>
-            </div>
-            <div className="flex items-center gap-2">
-              <div className="w-2 h-2 bg-blue-400 rounded-full"></div>
-              <span className="text-sm text-white">
-                {asteroids.length} Objects Tracked
-              </span>
-            </div>
-          </div>
-        </div>
-      </div>
-
-      <Canvas
-        className="fixed inset-0 w-screen h-screen bg-black"
-        camera={{ position: [0, 0, 50], fov: 45 }}
-      >
-        <ambientLight intensity={0.2} />
-        <directionalLight position={[5, 5, 5]} intensity={10} />
-        <Earth />
-
-        {isLoading && (
-          <Html center>
-            <div className="glass-panel p-4">
-              <div className="text-white text-center">
-                <div className="animate-spin w-6 h-6 border-2 border-white/30 border-t-white rounded-full mx-auto mb-2"></div>
-                <div className="text-sm">Loading orbital data...</div>
-              </div>
-            </div>
-          </Html>
-        )}
-        {asteroids.length > 0 && (
-          <InstancedAsteroidOrbit asteroids={asteroids} />
-        )}
-
-        <Stars />
-        <OrbitControls
-          enablePan
-          enableZoom
-          enableRotate
-          maxDistance={100}
-          minDistance={0.1}
-        />
-      </Canvas>
-    </div>
-  );
-}
->>>>>>> 720d647a
 
 export default function App() {
   return (
@@ -140,26 +29,14 @@
             element={<AsteroidImpactSimulation />}
           />
           <Route
-<<<<<<< HEAD
             path="/orbital-visualization"
-=======
-            path="/impact-simulation"
-            element={<AsteroidImpactSimulation />}
-          />
-          <Route
-            path="/asteroid-sim"
->>>>>>> 720d647a
             element={
               <Suspense
                 fallback={
                   <div className="flex items-center justify-center h-screen bg-black">
                     <div className="text-white text-center">
                       <div className="animate-spin w-8 h-8 border-2 border-white/30 border-t-white rounded-full mx-auto mb-4"></div>
-<<<<<<< HEAD
                       <div>Loading Orbital Visualization...</div>
-=======
-                      <div>Loading Asteroid Simulation...</div>
->>>>>>> 720d647a
                     </div>
                   </div>
                 }
